"""Conditions are the central concept in this package. They supply the necessary
training data to the model and translate the condition of the differential equation
into the trainings condition of the neural network.

A tutorial on the usage of Conditions can be found here_.

.. _here: https://boschresearch.github.io/torchphysics/tutorial/tutorial_start.html
"""

from .condition import (
    Condition,
    PINNCondition,
    DataCondition,
    DeepRitzCondition,
    ParameterCondition,
    MeanCondition,
    AdaptiveWeightsCondition,
    SingleModuleCondition,
    PeriodicCondition,
    IntegroPINNCondition,
    HPM_EquationLoss_at_DataPoints,
    HPM_EquationLoss_at_Sampler,
    HPCMCondition,
)

<<<<<<< HEAD
from .deeponet_condition import (DeepONetSingleModuleCondition, 
                                 PIDeepONetCondition, 
                                 DeepONetDataCondition)

from .variational_condition import VariationalPINNCondition
=======
from .deeponet_condition import (
    DeepONetSingleModuleCondition,
    PIDeepONetCondition,
    DeepONetDataCondition,
)
>>>>>>> ea75604a
<|MERGE_RESOLUTION|>--- conflicted
+++ resolved
@@ -23,16 +23,11 @@
     HPCMCondition,
 )
 
-<<<<<<< HEAD
-from .deeponet_condition import (DeepONetSingleModuleCondition, 
-                                 PIDeepONetCondition, 
-                                 DeepONetDataCondition)
-
-from .variational_condition import VariationalPINNCondition
-=======
 from .deeponet_condition import (
     DeepONetSingleModuleCondition,
     PIDeepONetCondition,
     DeepONetDataCondition,
 )
->>>>>>> ea75604a
+
+
+from .variational_condition import VariationalPINNCondition