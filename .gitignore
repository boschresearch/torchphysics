--- conflicted
+++ resolved
@@ -16,15 +16,9 @@
 
 # Log folders
 **/lightning_logs/**
-<<<<<<< HEAD
-**/fluid_logs/**
-**/Multiscale/**
-**/bosch/**
-=======
 **/bosch/**
 
 **/fluid_logs/**
->>>>>>> c055588a
 # Project files
 .ropeproject
 .project
