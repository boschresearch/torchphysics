import torch
import pytest

from torchphysics.models.deeponet.branchnets import (BranchNet, FCBranchNet, ConvBranchNet)
from torchphysics.models.deeponet.trunknets import (TrunkNet, FCTrunkNet) 
from torchphysics.models.deeponet.deeponet import DeepONet
from torchphysics.models.deeponet.layers import TrunkLinear
from torchphysics.models.model import Sequential, NormalizationLayer
from torchphysics.problem.spaces import Points, R1, R2, FunctionSpace
from torchphysics.problem.domains import Interval, CustomFunctionSet
from torchphysics.problem.samplers.grid_samplers import GridSampler

"""
Tests for trunk net:
"""

def test_create_trunk_net():
    default_grid = torch.rand((1, 100, 2))
    net = TrunkNet(input_space=R2('x'), default_trunk_input=default_grid)
    assert net.input_space == R2('x')
    assert net.output_space == None
    assert net.output_neurons == 0


def test_create_fc_trunk_net():
    default_grid = torch.rand((1, 100, 2))
    net = FCTrunkNet(input_space=R2('x'), default_trunk_input=default_grid)
    assert net.input_space == R2('x')
    assert net.output_space == None
    assert net.output_neurons == 0

"""
Tests for branch net:
"""
def helper_fn_set():
    def f(k, t):
        return k*t
    params = Interval(R1('k'), 0, 1)
    fn_space = FunctionSpace(R1('t'), R1('e'))
    fn_set =  CustomFunctionSet(fn_space, GridSampler(params, 20), f)
    return fn_space, fn_set


def test_create_branch_net():
    fn_space, _ = helper_fn_set()
    net = BranchNet(fn_space, grid=torch.rand((1, 10, 1)))
    assert net.input_space == fn_space


def test_create_fc_branch_net():
    fn_space, _ = helper_fn_set()
    net = FCBranchNet(fn_space, grid=torch.rand((1, 15, 1)))
<<<<<<< HEAD
    assert net.input_neurons == 15
=======
>>>>>>> e79d0da3
    assert net.input_space == fn_space


def test_fix_branch_net_with_function_set():
    fn_space, fn_set = helper_fn_set()
    net = FCBranchNet(fn_space, grid=torch.rand((1, 15, 1)))
    net.finalize(R1('u'), 20)
    net.fix_input(fn_set)


def test_fix_branch_wrong_input():
    fn_space, _ = helper_fn_set()
    net = FCBranchNet(fn_space, grid=torch.rand((1, 15, 1)))
    with pytest.raises(NotImplementedError):
        net.fix_input(34)

"""
Tests for DeepONet:
"""
def test_create_deeponet():
    default_grid = torch.rand((1, 100, 1))
    trunk = TrunkNet(input_space=R1('t'), default_trunk_input=default_grid)
    fn_space, _ = helper_fn_set()
    branch = FCBranchNet(fn_space, grid=default_grid)
    net = DeepONet(trunk, branch, output_space=R1('u'), output_neurons=20)
    assert net.trunk == trunk
    assert net.branch == branch
    assert net.input_space == R1('t')
    assert net.output_space == R1('u')
    assert net.trunk.output_space == R1('u')
    assert net.branch.output_space == R1('u')
    assert net.trunk.output_neurons == 20
    assert net.branch.output_neurons == 20


def test_create_deeponet_with_seq_trunk():
    default_grid = torch.rand((1, 100, 1))
    trunk = TrunkNet(input_space=R1('t'), default_trunk_input=default_grid)
    fn_space, _ = helper_fn_set()
    branch = FCBranchNet(fn_space, grid=default_grid)
    seq_trunk = Sequential(NormalizationLayer(Interval(R1('t'), 0, 1)), trunk)
    net = DeepONet(seq_trunk, branch, output_space=R1('u'), output_neurons=20)
    assert net.trunk == seq_trunk
    assert net.branch == branch
    assert net.input_space == R1('t')
    assert net.output_space == R1('u')
    

def test_deeponet_fix_branch():
    def f(t):
        return 20*t
    default_grid = torch.rand((1, 100, 1))
    trunk = TrunkNet(input_space=R1('t'), default_trunk_input=default_grid)
    fn_space, _ = helper_fn_set()
    branch = FCBranchNet(fn_space, grid=default_grid)
    net = DeepONet(trunk, branch, output_space=R1('u'), output_neurons=20)
    net.fix_branch_input(f)
    assert branch.current_out.shape == (1, 1, 20)


def test_deeponet_forward():
    def f(t):
        return 20*t
    default_grid = torch.rand((1, 100, 1))
    trunk = FCTrunkNet(input_space=R1('t'), default_trunk_input=default_grid)
    fn_space, _ = helper_fn_set()
    branch = FCBranchNet(fn_space, grid=default_grid)
    net = DeepONet(trunk, branch, output_space=R1('u'), output_neurons=20)
    test_data = Points(torch.tensor([[[2], [0], [3.4], [2.9]]]), R1('t'))
    out = net(test_data, f)
    assert 'u' in out.space
    assert out.as_tensor.shape == (1, 4, 1)


def test_deeponet_forward_multi_dim_output():
    def f(t):
        return 20*t
    default_grid = torch.rand((1, 100, 1))
    trunk = FCTrunkNet(input_space=R1('t'), default_trunk_input=default_grid)
    fn_space, _ = helper_fn_set()
    branch = FCBranchNet(fn_space, grid=default_grid)
    net = DeepONet(trunk, branch, output_space=R2('u'), output_neurons=20)
    test_data = Points(torch.tensor([[[2], [0], [3.4], [2.9]]]), R1('t'))
    out = net(test_data, f)
    assert 'u' in out.space
    assert out.as_tensor.shape == (1, 4, 2)


def test_deeponet_forward_with_fixed_branch():
    def f(t):
        return torch.sin(t)
    default_grid = torch.rand((1, 100, 1))
    trunk = FCTrunkNet(input_space=R1('t'), default_trunk_input=default_grid)
    fn_space, _ = helper_fn_set()
    branch = FCBranchNet(fn_space, grid=default_grid)
    net = DeepONet(trunk, branch, output_space=R1('u'), output_neurons=20)
    test_data = Points(torch.tensor([[[2], [0], [3.4], [2.9], [5.2]]]), R1('t'))
    net.fix_branch_input(f)
    out = net(test_data)
    assert 'u' in out.space
    assert out.as_tensor.shape == (1, 5, 1)


def test_deeponet_forward_branch_intern():
    default_grid = torch.rand((1, 100, 1))
    trunk = FCTrunkNet(input_space=R1('t'), default_trunk_input=default_grid)
    fn_space, fn_set = helper_fn_set()
    branch = FCBranchNet(fn_space, grid=default_grid)
    net = DeepONet(trunk, branch, output_space=R1('u'), output_neurons=20)
    net._forward_branch(fn_set, iteration_num=0)


def test_trunk_linear():
    linear_a = TrunkLinear(30, 20, bias=True)
    linear_b = torch.nn.Linear(30, 20, bias=True)
    linear_b.bias = torch.nn.Parameter(linear_a.bias[:])
    linear_b.weight = torch.nn.Parameter(linear_a.weight[:])

    x = torch.randn(2,4,30).expand(5,-1,-1,-1)
    x.requires_grad = True
    
    y_b = linear_b(x)
    y_a = linear_a(x)
    
    assert torch.norm(
        torch.autograd.grad(y_a.sum(), x, retain_graph=True)[0]-torch.autograd.grad(y_b.sum(), x,retain_graph=True)[0]
    ) < 1e-5

    y_a.sum().backward()
    y_b.sum().backward()
    assert torch.norm(linear_a.weight.grad - linear_b.weight.grad) < 1e-2
    assert torch.norm(linear_a.bias.grad - linear_b.bias.grad) < 1e-5<|MERGE_RESOLUTION|>--- conflicted
+++ resolved
@@ -50,10 +50,6 @@
 def test_create_fc_branch_net():
     fn_space, _ = helper_fn_set()
     net = FCBranchNet(fn_space, grid=torch.rand((1, 15, 1)))
-<<<<<<< HEAD
-    assert net.input_neurons == 15
-=======
->>>>>>> e79d0da3
     assert net.input_space == fn_space
 
 
